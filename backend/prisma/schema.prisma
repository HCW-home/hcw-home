--- conflicted
+++ resolved
@@ -407,23 +407,6 @@
   User User[] @relation("MessageReadBy")
 }
 
-
-model MessageReadReceipt {
-  id        Int      @id @default(autoincrement())
-  messageId Int
-  userId    Int
-  readAt    DateTime @default(now())
-
-  message   Message  @relation(fields: [messageId], references: [id], onDelete: Cascade)
-  user      User     @relation(fields: [userId], references: [id], onDelete: Cascade)
-
-  @@unique([messageId, userId])
-  @@index([messageId])
-  @@index([userId])
-  @@map("message_read_receipt")
-}
-
-<<<<<<< HEAD
 enum Category {
   UTILITY
   MARKETING
@@ -457,7 +440,22 @@
   updatedAt      DateTime @updatedAt
 
   @@map("whatsapp_templates")
-=======
+
+model MessageReadReceipt {
+  id        Int      @id @default(autoincrement())
+  messageId Int
+  userId    Int
+  readAt    DateTime @default(now())
+
+  message   Message  @relation(fields: [messageId], references: [id], onDelete: Cascade)
+  user      User     @relation(fields: [userId], references: [id], onDelete: Cascade)
+
+  @@unique([messageId, userId])
+  @@index([messageId])
+  @@index([userId])
+  @@map("message_read_receipt")
+}
+
 
 model WhatsappTemplate {
   id              String @id
@@ -478,7 +476,6 @@
   rejectionReason String
 
   @@map("whatsapp_template")
->>>>>>> 37149889
 }
 
 model SmsProvider {
