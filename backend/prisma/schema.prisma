--- conflicted
+++ resolved
@@ -24,18 +24,13 @@
   temporaryAccount Boolean
   phoneNumber      String        @unique()
   country          String
-<<<<<<< HEAD
-  sex              Sex           // Enum: male, female, other
-  status           Status         @default(not_approved) // Enum: approved, not_approved
-  // Relations
-  patientConsultations  Participant[] @relation("PatientConsultations")
-  practitionerConsultations Participant[] @relation("PractitionerConsultations")
-=======
-  language         String
+  language         String @default("en")
   sex              Sex // Enum: male, female, other
   status           Status        @default(not_approved) // Enum: approved, not_approved
   Participant      Participant[]
->>>>>>> 0fa36b38
+//  // Relations
+//  patientConsultations  Participant[] @relation("PatientConsultations")
+//  practitionerConsultations Participant[] @relation("PractitionerConsultations")
 }
 
 enum Role {
@@ -64,33 +59,17 @@
   MANUALLY
 }
 
-enum ConsultationStatus {
-  PENDING
-  ACTIVE
-  COMPLETED
-  CANCELLED
-}
-
-enum ParticipantRole {
-  PATIENT
-  PRACTITIONER
-}
-
 model Consultation {
-<<<<<<< HEAD
-  id                 Int             @id @default(autoincrement())
+  id                 Int                @id @default(autoincrement())
   uuid               String          @unique @default(uuid())
-  status             ConsultationStatus @default(PENDING)
+  status             ConsultationStatus @default(SCHEDULED)
   language           String          @default("en")
+  owner              Int?
   messageService     MessageService
-=======
-  id                 Int                @id @default(autoincrement())
->>>>>>> 0fa36b38
   scheduledDate      DateTime?
   createdAt          DateTime        @default(now())
   startedAt          DateTime?
   closedAt           DateTime?
-<<<<<<< HEAD
   magicLink          String?
   introMessage       String?
   templateId         String?         // Reference to Whatsapp_Template
@@ -100,29 +79,23 @@
   practitionerId     Int?            // For direct reference lookup
 }
 
-model Participant {
-  id             Int              @id @default(autoincrement())
-  consultationId Int
-  userId         Int
-  role           ParticipantRole
-  name           String
-  email          String?
-  phone          String?
-  // Relations
-  consultation   Consultation     @relation(fields: [consultationId], references: [id])
-  patient        User?            @relation("PatientConsultations", fields: [userId], references: [id], map: "Participant_patientId_fkey")
-  practitioner   User?            @relation("PractitionerConsultations", fields: [userId], references: [id], map: "Participant_practitionerId_fkey")
-
-  @@unique([consultationId, userId, role])
-=======
-  createdBy          Int?
-  groupId            Int?
-  owner              Int?
-  messageService     MessageService?
-  whatsappTemplateId Int?
-  status             ConsultationStatus @default(SCHEDULED)
-  participants       Participant[]
-}
+// model Participant {
+//   id             Int              @id @default(autoincrement())
+//   consultationId Int
+//   userId         Int
+//   role           ParticipantRole
+//   name           String
+//   email          String?
+//   phone          String?
+//   // Relations
+//   consultation   Consultation     @relation(fields: [consultationId], references: [id])
+//   patient        User?            @relation("PatientConsultations", fields: [userId], references: [id], map: "Participant_patientId_fkey")
+//   practitioner   User?            @relation("PractitionerConsultations", fields: [userId], references: [id], map: "Participant_practitionerId_fkey")
+// 
+//   @@unique([consultationId, userId, role])
+//   status             ConsultationStatus @default(SCHEDULED)
+//   participants       Participant[]
+// }
 
 model Participant {
   id             Int          @id @default(autoincrement())
@@ -134,7 +107,6 @@
   user           User         @relation(fields: [userId], references: [id])
 
   @@unique([consultationId, userId])
->>>>>>> 0fa36b38
 }
 
 model Whatsapp_Template {
