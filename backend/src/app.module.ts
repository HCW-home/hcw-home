--- conflicted
+++ resolved
@@ -11,14 +11,12 @@
 import { GroupModule } from './group/group.module';
 import { RequestIdMiddleware } from './common/middleware/request-id.middleware';
 import { MediasoupModule } from './mediasoup/mediasoup.module';
-<<<<<<< HEAD
+
 import { APP_INTERCEPTOR, APP_FILTER } from '@nestjs/core';
 import { ResponseInterceptor } from './common/interceptors/response.interceptor';
 import { AllExceptionsFilter } from './common/filters/all-exceptions.filter';
-=======
 import { SmsProviderModule } from './sms_provider/sms_provider.module';
 
->>>>>>> 17524041
 
 @Module({
   imports: [
@@ -31,10 +29,7 @@
     OrganizationModule,
     GroupModule,
     MediasoupModule,
-<<<<<<< HEAD
-=======
     SmsProviderModule
->>>>>>> 17524041
   ],
   controllers: [AppController],
   providers: [
