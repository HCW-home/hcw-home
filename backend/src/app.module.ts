import { Module, NestModule, MiddlewareConsumer } from '@nestjs/common';
import { ConfigModule } from './config/config.module';
import { AppController } from './app.controller';
import { AppService } from './app.service';
import { DatabaseModule } from './database/database.module';
import { HealthModule } from './health/health.module';
import { AuthModule } from './auth/auth.module';
import { ConsultationModule } from './consultation/consultation.module';
import { UserModule } from './user/user.module';
import { OrganizationModule } from './organization/organization.module';
import { GroupModule } from './group/group.module';
import { RequestIdMiddleware } from './common/middleware/request-id.middleware';
import { MediasoupModule } from './mediasoup/mediasoup.module';
<<<<<<< HEAD
import { WebhooksController } from './webhooks/webhooks.controller';
import { WebhooksModule } from './webhooks/webhooks.module';
=======

import { APP_INTERCEPTOR, APP_FILTER } from '@nestjs/core';
import { ResponseInterceptor } from './common/interceptors/response.interceptor';
import { AllExceptionsFilter } from './common/filters/all-exceptions.filter';
>>>>>>> 40d74ace
import { SmsProviderModule } from './sms_provider/sms_provider.module';


@Module({
  imports: [
    ConfigModule,
    DatabaseModule,
    HealthModule,
    AuthModule,
    ConsultationModule,
    UserModule,
    OrganizationModule,
    GroupModule,
    MediasoupModule,
    WebhooksModule
    SmsProviderModule
  ],
<<<<<<< HEAD
  controllers: [AppController, WebhooksController],
  providers: [AppService],
=======
  controllers: [AppController],
  providers: [
    AppService,
    {
      provide: APP_INTERCEPTOR,
      useClass: ResponseInterceptor,
    },
    {
      provide: APP_FILTER,
      useClass: AllExceptionsFilter,
    },
  ],
>>>>>>> 40d74ace
})
export class AppModule implements NestModule {
  configure(consumer: MiddlewareConsumer) {
    consumer.apply(RequestIdMiddleware).forRoutes('*');
  }
}<|MERGE_RESOLUTION|>--- conflicted
+++ resolved
@@ -11,15 +11,11 @@
 import { GroupModule } from './group/group.module';
 import { RequestIdMiddleware } from './common/middleware/request-id.middleware';
 import { MediasoupModule } from './mediasoup/mediasoup.module';
-<<<<<<< HEAD
 import { WebhooksController } from './webhooks/webhooks.controller';
 import { WebhooksModule } from './webhooks/webhooks.module';
-=======
-
 import { APP_INTERCEPTOR, APP_FILTER } from '@nestjs/core';
 import { ResponseInterceptor } from './common/interceptors/response.interceptor';
 import { AllExceptionsFilter } from './common/filters/all-exceptions.filter';
->>>>>>> 40d74ace
 import { SmsProviderModule } from './sms_provider/sms_provider.module';
 
 
@@ -37,11 +33,7 @@
     WebhooksModule
     SmsProviderModule
   ],
-<<<<<<< HEAD
-  controllers: [AppController, WebhooksController],
-  providers: [AppService],
-=======
-  controllers: [AppController],
+  controllers: [AppController,  WebhooksController],
   providers: [
     AppService,
     {
@@ -53,7 +45,6 @@
       useClass: AllExceptionsFilter,
     },
   ],
->>>>>>> 40d74ace
 })
 export class AppModule implements NestModule {
   configure(consumer: MiddlewareConsumer) {
