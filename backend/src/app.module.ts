import { Module, NestModule,MiddlewareConsumer } from '@nestjs/common';
import { ConfigModule } from './config/config.module';
import { AppController } from './app.controller';
import { AppService } from './app.service';
import { DatabaseModule } from './database/database.module';
import { HealthModule } from './health/health.module';
import { AuthModule } from './auth/auth.module';
import { ConsultationModule } from './consultation/consultation.module';
import { UserModule } from './user/user.module';
import { OrganizationModule } from './organization/organization.module';
import { GroupModule } from './group/group.module';
import { RequestIdMiddleware } from './common/middleware/request-id.middleware';
import { MediasoupModule } from './mediasoup/mediasoup.module';
<<<<<<< HEAD
import { WebhooksController } from './webhooks/webhooks.controller';
import { WebhooksModule } from './webhooks/webhooks.module';
=======
import { SmsProviderModule } from './sms_provider/sms_provider.module';
>>>>>>> 17524041


@Module({
  imports: [
    ConfigModule,
    DatabaseModule,
    HealthModule,
    AuthModule,
    ConsultationModule,
    UserModule,
    OrganizationModule,
    GroupModule,
    MediasoupModule,
<<<<<<< HEAD
    WebhooksModule
=======
    SmsProviderModule
>>>>>>> 17524041
  ],
  controllers: [AppController, WebhooksController],
  providers: [AppService],
})
export class AppModule implements NestModule {
  configure(consumer: MiddlewareConsumer) {
    consumer.apply(RequestIdMiddleware).forRoutes('*');
}
}<|MERGE_RESOLUTION|>--- conflicted
+++ resolved
@@ -11,12 +11,9 @@
 import { GroupModule } from './group/group.module';
 import { RequestIdMiddleware } from './common/middleware/request-id.middleware';
 import { MediasoupModule } from './mediasoup/mediasoup.module';
-<<<<<<< HEAD
 import { WebhooksController } from './webhooks/webhooks.controller';
 import { WebhooksModule } from './webhooks/webhooks.module';
-=======
 import { SmsProviderModule } from './sms_provider/sms_provider.module';
->>>>>>> 17524041
 
 
 @Module({
@@ -30,11 +27,8 @@
     OrganizationModule,
     GroupModule,
     MediasoupModule,
-<<<<<<< HEAD
     WebhooksModule
-=======
     SmsProviderModule
->>>>>>> 17524041
   ],
   controllers: [AppController, WebhooksController],
   providers: [AppService],
