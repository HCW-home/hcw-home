--- conflicted
+++ resolved
@@ -563,10 +563,6 @@
   }
 
   private validateFile(file: Express.Multer.File) {
-<<<<<<< HEAD
-    const maxSize = this.configService.chatMaxFileSize;
-    const allowedTypes = this.configService.chatAllowedFileTypes;
-=======
     const maxSize = this.configService.maxFileUploadSizeBytes;
     const allowedTypes = [
       'image/jpeg',
@@ -578,7 +574,6 @@
       'application/msword',
       'application/vnd.openxmlformats-officedocument.wordprocessingml.document',
     ];
->>>>>>> 1fb888d7
 
     if (file.size > maxSize) {
       const maxSizeMB = Math.round(maxSize / (1024 * 1024));
