import { Injectable, Inject, forwardRef, Logger } from '@nestjs/common';
import { DatabaseService } from 'src/database/database.service';
import {
  ConsultationStatus,
  UserRole,
  Consultation,
  Participant,
  User,
  Message,
} from '@prisma/client';
<<<<<<< HEAD
=======
import PDFDocument from 'pdfkit';
import { PassThrough } from 'stream';
import getStream from 'get-stream';
>>>>>>> ae58434d
import { ConsultationGateway } from './consultation.gateway';
import { HttpExceptionHelper } from 'src/common/helpers/execption/http-exception.helper';
import { ApiResponseDto } from 'src/common/helpers/response/api-response.dto';
import { JoinConsultationResponseDto } from './dto/join-consultation.dto';
import { WaitingRoomPreviewResponseDto } from './dto/waiting-room-preview.dto';
import {
  AdmitPatientDto,
  AdmitPatientResponseDto,
} from './dto/admit-patient.dto';
import {
  CreateConsultationDto,
  CreateConsultationWithTimeSlotDto,
  ConsultationResponseDto,
} from './dto/create-consultation.dto';
import { ConsultationHistoryItemDto } from './dto/consultation-history-item.dto';
import { ConsultationDetailDto } from './dto/consultation-detail.dto';
import { plainToInstance } from 'class-transformer';
import {
  EndConsultationDto,
  EndConsultationResponseDto,
} from './dto/end-consultation.dto';
import {
  ConsultationPatientHistoryResponseDto,
  ConsultationPatientHistoryItemDto,
} from './dto/consultation-patient-history.dto';
import { RateConsultationDto } from './dto/rate-consultation.dto';
import { ConfigService } from 'src/config/config.service';
<<<<<<< HEAD
import { AvailabilityService } from '../availability/availability.service';
=======
import { AvailabilityService } from 'src/availability/availability.service';
import { MediasoupSessionService } from 'src/mediasoup/mediasoup-session.service';
>>>>>>> ae58434d
import {
  CloseConsultationResponseDto,
  OpenConsultationItemDto,
  OpenConsultationPatientDto,
  OpenConsultationResponseDto,
} from './dto/open-consultation.dto';

type ConsultationWithParticipants = Consultation & {
  participants: (Participant & { user: User })[];
  owner?: User;
  messages?: Message[];
};

@Injectable()
export class ConsultationService {
  private readonly logger = new Logger(ConsultationService.name);
  constructor(
    private readonly db: DatabaseService,
    private readonly configService: ConfigService,
    private readonly availabilityService: AvailabilityService,
<<<<<<< HEAD
=======
    @Inject(forwardRef(() => MediasoupSessionService))
    private readonly mediasoupSessionService: MediasoupSessionService,
>>>>>>> ae58434d
    @Inject(forwardRef(() => ConsultationGateway))
    private readonly consultationGateway: ConsultationGateway,
  ) {}

  async createConsultation(
    createDto: CreateConsultationDto,
    userId: number,
  ): Promise<ApiResponseDto<ConsultationResponseDto>> {
    const creator = await this.db.user.findUnique({ where: { id: userId } });
    if (!creator) throw HttpExceptionHelper.notFound('Creator user not found');

    if (creator.role === UserRole.PATIENT) {
      if (createDto.patientId !== userId) {
        throw HttpExceptionHelper.forbidden(
          'Patients can only book consultations for themselves',
        );
      }
    } else if (
      creator.role !== UserRole.PRACTITIONER &&
      creator.role !== UserRole.ADMIN
    ) {
      throw HttpExceptionHelper.forbidden(
        'Only patients (for themselves), practitioners, or admins can create consultations',
      );
    }

    const patient = await this.db.user.findUnique({
      where: { id: createDto.patientId },
    });
    if (!patient) throw HttpExceptionHelper.notFound('Patient does not exist');
    if (patient.role !== UserRole.PATIENT)
      throw HttpExceptionHelper.badRequest('Target user is not a patient');

    const ownerId = createDto.ownerId ?? userId;
    const practitioner = await this.db.user.findUnique({
      where: { id: ownerId },
    });
    if (!practitioner || practitioner.role !== UserRole.PRACTITIONER)
      throw HttpExceptionHelper.badRequest(
        'Owner must be a valid practitioner',
      );

    const existing = await this.db.consultation.findFirst({
      where: {
        participants: {
          some: { userId: createDto.patientId },
        },
        status: {
          in: [
            ConsultationStatus.SCHEDULED,
            ConsultationStatus.WAITING,
            ConsultationStatus.ACTIVE,
          ],
        },
      },
    });
    if (existing)
      throw HttpExceptionHelper.conflict(
        'Patient already has an active consultation',
      );

    const createData = {
      owner: { connect: { id: ownerId } },
      scheduledDate: createDto.scheduledDate,
      createdBy: userId,
      status: ConsultationStatus.SCHEDULED,
      participants: {
        create: {
          userId: createDto.patientId,
          isActive: false,
          isBeneficiary: true,
        },
      },
      ...(typeof createDto.groupId === 'number' && {
        group: { connect: { id: createDto.groupId } },
      }),
    };
    const consultation = await this.db.consultation.create({
      data: createData,
      include: { participants: true },
    });

    return ApiResponseDto.success(
      plainToInstance(ConsultationResponseDto, consultation),
      'Consultation created',
      201,
    );
  }

  async createConsultationWithTimeSlot(
    createDto: CreateConsultationWithTimeSlotDto,
    userId: number,
  ): Promise<ApiResponseDto<ConsultationResponseDto>> {
    const { timeSlotId, ...consultationData } = createDto;

    const timeSlot = await this.db.timeSlot.findUnique({
      where: { id: timeSlotId },
    });

    if (!timeSlot) {
      throw HttpExceptionHelper.notFound('Time slot not found');
    }

    if (timeSlot.status !== 'AVAILABLE') {
      throw HttpExceptionHelper.badRequest('Time slot is not available');
    }

    const scheduledDateTime = new Date(timeSlot.date);
    const [hours, minutes] = timeSlot.startTime.split(':').map(Number);
    scheduledDateTime.setHours(hours, minutes, 0, 0);

    const consultationDataWithOwner = {
      ...consultationData,
      scheduledDate: scheduledDateTime,
      ownerId: timeSlot.practitionerId,
    };

    const consultationResult = await this.createConsultation(
      consultationDataWithOwner,
      userId,
    );

    if (consultationResult.success && consultationResult.data) {
      await this.availabilityService.bookTimeSlot(
        timeSlotId,
        consultationResult.data.id,
      );
    }

    return consultationResult;
  }

  async joinAsPatient(
    consultationId: number,
    patientId: number,
  ): Promise<ApiResponseDto<JoinConsultationResponseDto>> {
    const consultation = await this.db.consultation.findUnique({
      where: { id: consultationId },
      include: {
        id: true,
        status: true,
        ownerId: true,
        participants: { include: { user: true } },
        messages: { orderBy: { createdAt: 'asc' } },
      } as any,
    });
    if (!consultation)
      throw HttpExceptionHelper.notFound('Consultation not found');

    if (consultation.status === ConsultationStatus.COMPLETED) {
      throw HttpExceptionHelper.badRequest(
        'Cannot join completed consultation',
      );
    }

    const patient = await this.db.user.findUnique({ where: { id: patientId } });
    if (!patient) throw HttpExceptionHelper.notFound('Patient does not exist');
    if (patient.role !== UserRole.PATIENT)
      throw HttpExceptionHelper.badRequest('User is not a patient');

    const isAssigned = await this.db.participant.findUnique({
      where: { consultationId_userId: { consultationId, userId: patientId } },
    });
    if (!isAssigned)
      throw HttpExceptionHelper.forbidden(
        'Patient is not assigned to this consultation',
      );

    const activeConsultation = await this.db.consultation.findFirst({
      where: {
        id: { not: consultationId },
        participants: {
          some: { userId: patientId, isActive: true },
        },
        status: {
          in: [
            ConsultationStatus.SCHEDULED,
            ConsultationStatus.WAITING,
            ConsultationStatus.ACTIVE,
          ],
        },
      },
    });
    if (activeConsultation)
      throw HttpExceptionHelper.conflict(
        'Patient is already active in another consultation',
      );

    await this.db.participant.update({
      where: { consultationId_userId: { consultationId, userId: patientId } },
      data: { isActive: true, joinedAt: new Date() },
    });

    if (consultation.status === ConsultationStatus.SCHEDULED) {
      await this.db.consultation.update({
        where: { id: consultationId },
        data: { status: ConsultationStatus.WAITING },
      });
      consultation.status = ConsultationStatus.WAITING;
    }

<<<<<<< HEAD
=======
      let routerCreated = false;
      let mediasoupRouter;
      try {
        mediasoupRouter =
          this.mediasoupSessionService.getRouter(consultationId);
        if (!mediasoupRouter) {
          mediasoupRouter =
            await this.mediasoupSessionService.createRouterForConsultation(
              consultationId,
            );
          routerCreated = true;
          this.logger.log(
            `Mediasoup router initialized for consultation ${consultationId} (patient join)`,
          );
        }
      } catch (mediaErr) {
        this.logger.error(
          `Mediasoup router setup failed for consultation ${consultationId}: ${mediaErr.message}`,
          mediaErr.stack,
        );
        throw HttpExceptionHelper.internalServerError(
          'Failed to setup media session for consultation',
          mediaErr,
        );
      }

>>>>>>> ae58434d
    if (consultation.ownerId && this.consultationGateway.server) {
      this.consultationGateway.server
        .to(`practitioner:${consultation.ownerId}`)
        .emit('patient_waiting', {
          consultationId,
          patientInitials: `${patient.firstName?.[0] ?? ''}${patient.lastName?.[0] ?? ''}`,
          joinTime: new Date(),
          language: patient.country ?? null,
        });
    }

     if (routerCreated && this.consultationGateway.server) {
       this.consultationGateway.server
         .to(`consultation:${consultationId}`)
         .emit('media_session_live', { consultationId });
     }

     const responsePayload: JoinConsultationResponseDto = {
       success: true,
       statusCode: 200,
       message: 'Patient joined consultation and entered waiting room.',
       consultationId,
       mediasoup: { routerId: consultationId, active: true },
       status: consultation.status,
       participants: consultation.participants.map((p) => ({
         id: p.user.id,
         firstName: p.user.firstName,
         lastName: p.user.lastName,
         role: p.user.role,
         isActive: p.isActive,
       })),
       messages: (consultation.messages ?? []).map((m) => ({
         id: m.id,
         userId: m.userId,
         content: m.content,
         createdAt: m.createdAt,
       })),
     };


    return ApiResponseDto.success(
      responsePayload,
      responsePayload.message,
      responsePayload.statusCode,
    );
  }

  async joinAsPractitioner(
    consultationId: number,
    practitionerId: number,
  ): Promise<ApiResponseDto<JoinConsultationResponseDto>> {
    try {
      const consultation = await this.db.consultation.findUnique({
        where: { id: consultationId },
<<<<<<< HEAD
        select: { id: true, ownerId: true, status: true },
      });
  
      if (!consultation) {
        throw HttpExceptionHelper.notFound('Consultation not found');
      }
  
      const practitioner = await this.db.user.findUnique({
        where: { id: practitionerId },
        select: { id: true },
      });
  
      if (!practitioner) {
        throw HttpExceptionHelper.notFound('Practitioner does not exist');
      }
  
=======
        include: {
          participants: { include: { user: true } },
          messages: { orderBy: { createdAt: 'asc' } },
        },
      });

      if (!consultation) {
        throw HttpExceptionHelper.notFound('Consultation not found');
      }

      const practitioner = await this.db.user.findUnique({
        where: { id: practitionerId },
      });

      if (!practitioner) {
        throw HttpExceptionHelper.notFound('Practitioner does not exist');
      }

>>>>>>> ae58434d
      if (consultation.ownerId !== practitionerId) {
        throw HttpExceptionHelper.forbidden(
          'Not the practitioner for this consultation',
        );
      }
<<<<<<< HEAD
  
=======

>>>>>>> ae58434d
      if (consultation.status === ConsultationStatus.COMPLETED) {
        throw HttpExceptionHelper.badRequest(
          'Cannot join completed consultation',
        );
      }
<<<<<<< HEAD
  
=======

>>>>>>> ae58434d
      const participantData = {
        consultationId,
        userId: practitionerId,
        isActive: true,
        joinedAt: new Date(),
      };
<<<<<<< HEAD
  
      const upsertedParticipant = await this.db.participant.upsert({
        where: {
          consultationId_userId: { consultationId, userId: practitionerId },
        },
        create: participantData,
        update: { isActive: true, joinedAt: new Date() },
      });
  
      const updatedConsultation = await this.db.consultation.update({
        where: { id: consultationId },
        data: { status: ConsultationStatus.ACTIVE },
      });
  
      if (this.consultationGateway.server) {
        try {
          this.consultationGateway.server
            .to(`consultation:${consultationId}`)
            .emit('consultation_status', {
              status: 'ACTIVE',
              initiatedBy: 'PRACTITIONER',
            });
        } catch (wsError) {
        }
      }
  
      const responsePayload: JoinConsultationResponseDto = {
        success: true,
        statusCode: 200,
        message: 'Practitioner joined and activated the consultation.',
        consultationId,
        sessionUrl: `/session/consultation/${consultationId}`,
      };
  
=======

       await this.db.participant.upsert({
         where: {
           consultationId_userId: { consultationId, userId: practitionerId },
         },
         create: participantData,
         update: { isActive: true, joinedAt: new Date() },
       });

      if (consultation.status !== ConsultationStatus.ACTIVE) {
        await this.db.consultation.update({
          where: { id: consultationId },
          data: { status: ConsultationStatus.ACTIVE },
        });
        consultation.status = ConsultationStatus.ACTIVE;
      }
        let routerCreated = false;
        try {
          let mediasoupRouter =
            this.mediasoupSessionService.getRouter(consultationId);
          if (!mediasoupRouter) {
            mediasoupRouter =
              await this.mediasoupSessionService.createRouterForConsultation(
                consultationId,
              );
            routerCreated = true;
            this.logger.log(
              `Mediasoup router created for consultation ${consultationId} (practitioner join)`,
            );
          }
        } catch (mediaErr) {
          this.logger.error(
            `Mediasoup router setup failed for consultation ${consultationId}: ${mediaErr.message}`,
            mediaErr.stack,
          );
          throw HttpExceptionHelper.internalServerError(
            'Failed to setup media session for consultation',
            mediaErr,
          );
        }

      if (this.consultationGateway.server) {
        this.consultationGateway.server
          .to(`consultation:${consultationId}`)
          .emit('practitioner_joined', {
            practitionerId,
            consultationId,
            message: 'Practitioner has joined the consultation',
          });
      }

       if (routerCreated && this.consultationGateway.server) {
         this.consultationGateway.server
           .to(`consultation:${consultationId}`)
           .emit('media_session_live', { consultationId });
       }

        const responsePayload: JoinConsultationResponseDto = {
          success: true,
          statusCode: 200,
          message: 'Practitioner joined and activated the consultation.',
          consultationId,
          mediasoup: { routerId: consultationId, active: true },
          sessionUrl: `/session/consultation/${consultationId}`,
          status: consultation.status,
          participants: consultation.participants.map((p) => ({
            id: p.user.id,
            firstName: p.user.firstName,
            lastName: p.user.lastName,
            role: p.user.role,
            isActive: p.isActive,
          })),
          messages: (consultation.messages ?? []).map((m) => ({
            id: m.id,
            userId: m.userId,
            content: m.content,
            createdAt: m.createdAt,
          })),
        };

        this.logger.log(
          `Practitioner ${practitionerId} joined consultation ${consultationId}`,
        );

>>>>>>> ae58434d
      return ApiResponseDto.success(
        responsePayload,
        responsePayload.message,
        responsePayload.statusCode,
      );
    } catch (error) {
      throw error;
    }
  }

  async admitPatient(
    dto: AdmitPatientDto,
    userId: number,
  ): Promise<ApiResponseDto<AdmitPatientResponseDto>> {
    const consultation = await this.db.consultation.findUnique({
      where: { id: dto.consultationId },
      select: { id: true, ownerId: true, version: true, status: true },
    });
    if (!consultation)
      throw HttpExceptionHelper.notFound('Consultation not found');

    const user = await this.db.user.findUnique({ where: { id: userId } });
    if (!user) throw HttpExceptionHelper.notFound('User not found');

    if (user.role !== UserRole.PRACTITIONER && user.role !== UserRole.ADMIN) {
      throw HttpExceptionHelper.forbidden(
        'Only practitioners or admins can admit patients',
      );
    }

    if (consultation.ownerId !== userId && user.role !== UserRole.ADMIN) {
      throw HttpExceptionHelper.forbidden(
        'Not authorized to admit patient to this consultation',
      );
    }

    if (consultation.status !== ConsultationStatus.WAITING) {
      throw HttpExceptionHelper.badRequest(
        'Consultation is not in waiting state',
      );
    }

    try {
      await this.db.consultation.update({
        where: { id: dto.consultationId },
        data: {
          status: ConsultationStatus.ACTIVE,
          version: consultation.version + 1,
        },
      });

<<<<<<< HEAD
=======
       let routerCreated = false;
       try {
         let mediasoupRouter = this.mediasoupSessionService.getRouter(
           dto.consultationId,
         );
         if (!mediasoupRouter) {
           mediasoupRouter =
             await this.mediasoupSessionService.createRouterForConsultation(
               dto.consultationId,
             );
           routerCreated = true;
           this.logger.log(
             `Mediasoup router created for consultation ${dto.consultationId} (admitPatient)`,
           );
         }
       } catch (mediaErr) {
         this.logger.error(
           `Mediasoup router setup failed during admitPatient for consultation ${dto.consultationId}: ${mediaErr.message}`,
           mediaErr.stack,
         );
         throw HttpExceptionHelper.internalServerError(
           'Failed to setup media session for consultation',
           mediaErr,
         );
       }


>>>>>>> ae58434d
      if (this.consultationGateway.server) {
        try {
          this.consultationGateway.server
            .to(`consultation:${dto.consultationId}`)
            .emit('consultation_status', {
              status: 'ACTIVE',
              initiatedBy: user.role,
            });
          if (routerCreated) {
            this.consultationGateway.server
              .to(`consultation:${dto.consultationId}`)
              .emit('media_session_live', {
                consultationId: dto.consultationId,
              });
          }
        } catch (socketError) {
          this.logger.error('WebSocket emission failed:', socketError);
        }
      }

      return ApiResponseDto.success(
        {
          success: true,
          statusCode: 200,
          message: 'Patient admitted and consultation activated.',
          consultationId: dto.consultationId,
        },
        'Patient admitted successfully',
        200,
      );
    } catch (error) {
      if (error.code === 'P2025') {
        throw HttpExceptionHelper.conflict(
          'Consultation state changed. Please refresh and retry.',
          error,
        );
      }
      console.error('Admission failed:', error);
      throw HttpExceptionHelper.internalServerError(
        'Failed to admit patient',
        error,
      );
    }
  }

  async getWaitingRoomConsultations(
    practitionerId: number,
  ): Promise<ApiResponseDto<WaitingRoomPreviewResponseDto>> {
    const practitioner = await this.db.user.findUnique({
      where: { id: practitionerId },
      select: { id: true },
    });
    if (!practitioner) {
      throw HttpExceptionHelper.notFound('User not found');
    }

    const consultations = await this.db.consultation.findMany({
      where: {
        status: ConsultationStatus.WAITING,
        ownerId: practitionerId,
        participants: {
          some: {
            isActive: true,
            user: { role: UserRole.PATIENT },
          },
        },
        NOT: {
          participants: {
            some: {
              isActive: true,
              user: { role: UserRole.PRACTITIONER },
            },
          },
        },
      },
      select: {
        id: true,
        participants: {
          where: {
            isActive: true,
            user: { role: UserRole.PATIENT },
          },
          select: {
            joinedAt: true,
            user: {
              select: {
                firstName: true,
                lastName: true,
                country: true,
              },
            },
          },
        },
      },
      orderBy: { scheduledDate: 'asc' },
    });

    const waitingRooms = consultations.map((c) => {
      const patient = c.participants[0]?.user;
      return {
        id: c.id,
        patientInitials: patient
          ? `${patient.firstName?.[0] ?? ''}${patient.lastName?.[0] ?? ''}`
          : '',
        joinTime: c.participants[0]?.joinedAt ?? null,
        language: patient?.country ?? null,
      };
    });

    const responsePayload = new WaitingRoomPreviewResponseDto({
      success: true,
      statusCode: 200,
      message: 'Waiting room consultations fetched.',
      waitingRooms,
      totalCount: waitingRooms.length,
    });

    return ApiResponseDto.success(
      responsePayload,
      responsePayload.message,
      responsePayload.statusCode,
    );
  }

  async getPatientConsultationHistory(
    patientId: number,
  ): Promise<ConsultationPatientHistoryItemDto[]> {
    const user = await this.db.user.findUnique({ where: { id: patientId } });
    if (!user) {
      throw HttpExceptionHelper.notFound('User not found');
    }
    if (user.role !== UserRole.PATIENT) {
      throw HttpExceptionHelper.forbidden(
        'Only patients can access their consultation history',
      );
    }

    const consultations = await this.db.consultation.findMany({
      where: {
        participants: {
          some: {
            userId: patientId,
            user: { role: UserRole.PATIENT },
          },
        },
      },
      include: {
        owner: {
          select: {
            firstName: true,
            lastName: true,
            specialities: {
              include: { speciality: true },
            },
          },
        },
        participants: {
          include: { user: true },
        },
        rating: true,
      },
      orderBy: [{ scheduledDate: 'desc' }, { createdAt: 'desc' }],
    });

    const now = new Date();

    return consultations.map((c) => {
      const canJoin =
        c.status === ConsultationStatus.ACTIVE &&
        !!c.owner &&
        !!c.participants.find((p) => p.userId === patientId && p.isActive);

      const waitingForDoctor =
        c.status === ConsultationStatus.WAITING &&
        (!c.owner ||
          !c.participants.find((p) => p.userId === c.ownerId && p.isActive));

      let remainingDays: number | undefined = undefined;
      if (c.status === ConsultationStatus.SCHEDULED && c.scheduledDate) {
        remainingDays = Math.max(
          0,
          Math.ceil(
            (c.scheduledDate.getTime() - now.getTime()) / (1000 * 60 * 60 * 24),
          ),
        );
      }

      const practitionerName = c.owner
        ? `${c.owner.firstName} ${c.owner.lastName}`
        : '';
      const practitionerSpeciality = c.owner
        ? c.owner.specialities.map((s) => s.speciality.name)
        : [];

      let rating:
        | { value: number; color: 'green' | 'red' | null; done: boolean }
        | undefined = undefined;
      if (c.status === ConsultationStatus.COMPLETED && c.rating) {
        rating = {
          value: c.rating.rating,
          color: c.rating.rating >= 4 ? 'green' : 'red',
          done: true,
        };
      } else if (c.status === ConsultationStatus.COMPLETED) {
        rating = {
          value: 0,
          color: null,
          done: false,
        };
      }

      return {
        consultationId: c.id,
        practitionerName,
        practitionerSpeciality,
        scheduledDate: c.scheduledDate,
        startedAt: c.startedAt,
        closedAt: c.closedAt,
        status: c.status,
        remainingDays,
        canJoin,
        waitingForDoctor,
        rating,
      };
    });
  }

  async endConsultation(
    endDto: EndConsultationDto,
    userId: number,
  ): Promise<ApiResponseDto<EndConsultationResponseDto>> {
    const start = Date.now();
    const consultation = await this.db.consultation.findUnique({
      where: { id: endDto.consultationId },
      include: { participants: true, owner: true },
    });

    if (!consultation) {
      throw HttpExceptionHelper.notFound('Consultation not found');
    }

    // Validate user is practitioner or admin
    const user = await this.db.user.findUnique({ where: { id: userId } });
    if (!user) throw HttpExceptionHelper.notFound('User not found');
    if (user.role !== UserRole.PRACTITIONER && user.role !== UserRole.ADMIN) {
      throw HttpExceptionHelper.forbidden(
        'Only practitioners or admins can end consultations',
      );
    }

    // Validate consultation ownership
    if (consultation.ownerId !== userId && user.role !== UserRole.ADMIN) {
      throw HttpExceptionHelper.forbidden(
        'Not authorized to end this consultation',
      );
    }

    const ALLOWED_TERMINATION_STATUSES = new Set<ConsultationStatus>([
      ConsultationStatus.ACTIVE,
      ConsultationStatus.WAITING,
      ConsultationStatus.SCHEDULED,
    ]);

    if (!ALLOWED_TERMINATION_STATUSES.has(consultation.status)) {
      throw HttpExceptionHelper.badRequest(
        'Consultation must be active, waiting, or scheduled to be terminated',
      );
    }

    let newStatus: ConsultationStatus;
    let message: string;
    let deletionScheduledAt: Date | undefined = undefined;
    let retentionHours: number | undefined = undefined;

    if (endDto.action === 'close') {
      newStatus = ConsultationStatus.COMPLETED;
      message = 'Consultation closed successfully';

      // Get retention period from config service
      retentionHours = this.configService.consultationRetentionHours;
      deletionScheduledAt = new Date();
      deletionScheduledAt.setHours(
        deletionScheduledAt.getHours() + retentionHours,
      );
    } else {
      newStatus = ConsultationStatus.TERMINATED_OPEN;
      message = 'Consultation terminated but kept open';
    }

    try {
      await this.db.consultation.update({
        where: { id: endDto.consultationId },
        data: {
          status: newStatus,
          closedAt: new Date(),
          deletionScheduledAt,
          version: { increment: 1 }, // Optimistic concurrency control
          participants: {
            updateMany: {
              where: { consultationId: endDto.consultationId },
              data: { isActive: false },
            },
          },
        },
        include: { participants: true },
      });

<<<<<<< HEAD
      // Notify participants via WebSocket
      if (this.consultationGateway.server) {
        try {
          this.consultationGateway.server
            .to(`consultation:${endDto.consultationId}`)
            .emit('consultation_ended', {
              status: newStatus,
              action: endDto.action,
              terminatedBy: userId,
              deletionTime: deletionScheduledAt,
              retentionHours: retentionHours,
              bufferHours:
                endDto.action === 'close'
                  ? this.configService.consultationDeletionBufferHours
                  : null,
            });
        } catch (socketError) {
          console.error('WebSocket emission failed:', socketError);
        }
      }
=======
       let mediasoupCleanupSuccess = false;
       try {
         await this.mediasoupSessionService.cleanupRouterForConsultation(
           endDto.consultationId,
         );
         mediasoupCleanupSuccess = true;
         this.logger.log(
           `Mediasoup cleanup completed for consultation ${endDto.consultationId}`,
         );
       } catch (mediasoupError) {
         this.logger.error(
           `Mediasoup cleanup failed for consultation ${endDto.consultationId}: ${mediasoupError.message}`,
           mediasoupError.stack,
         );
       }

       if (this.consultationGateway.server) {
         try {
           this.consultationGateway.server
             .to(`consultation:${endDto.consultationId}`)
             .emit('consultation_ended', {
               status: newStatus,
               action: endDto.action,
               terminatedBy: userId,
               deletionTime: deletionScheduledAt,
               retentionHours: retentionHours,
               bufferHours:
                 endDto.action === 'close'
                   ? this.configService.consultationDeletionBufferHours
                   : null,
             });
           this.consultationGateway.server
             .to(`consultation:${endDto.consultationId}`)
             .emit('media_session_closed', {
               consultationId: endDto.consultationId,
               mediasoupCleanupSuccess,
             });
         } catch (socketError) {
           this.logger.error('WebSocket emission failed:', socketError);
         }
       }

       const durationMs = Date.now() - start;
       this.logger.log(
         `Consultation ${endDto.consultationId} ended by user ${userId} in ${durationMs}ms`,
       );

>>>>>>> ae58434d

      const responsePayload: EndConsultationResponseDto = {
        success: true,
        message,
        consultationId: endDto.consultationId,
        status: newStatus,
        deletionScheduledAt,
        retentionHours,
      };

      return ApiResponseDto.success(
        responsePayload,
        responsePayload.message,
        200,
      );
    } catch (error) {
      if (error.code === 'P2025') {
        throw HttpExceptionHelper.conflict(
          'Consultation state changed. Please refresh and retry.',
          error,
        );
      }
      this.logger.error(
        `Failed to end consultation ${endDto.consultationId}`,
        error,
      );
      throw HttpExceptionHelper.internalServerError(
        'Failed to end consultation',
        error,
      );
    }
  }

  async rateConsultation(
    patientId: number,
    dto: RateConsultationDto,
  ): Promise<ApiResponseDto<{ success: boolean }>> {
    const consultation = await this.db.consultation.findUnique({
      where: { id: dto.consultationId },
      include: {
        participants: true,
        rating: true,
      },
    });

    if (!consultation)
      throw HttpExceptionHelper.notFound('Consultation not found');

    if (consultation.status !== ConsultationStatus.COMPLETED)
      throw HttpExceptionHelper.badRequest('Consultation not completed');

    if (
      !consultation.participants.some(
        (p) => p.userId === patientId && p.isBeneficiary,
      )
    ) {
      throw HttpExceptionHelper.forbidden('Not authorized');
    }

    if (consultation.rating)
      throw HttpExceptionHelper.conflict('Already rated');

    await this.db.consultationRating.create({
      data: {
        consultationId: consultation.id,
        patientId,
        rating: dto.rating,
        comment: dto.comment,
      },
    });

    return ApiResponseDto.success(
      { success: true },
      'Consultation rated successfully',
      200,
    );
  }

  async getConsultationHistory(
    practitionerId: number,
    status?: ConsultationStatus,
  ): Promise<ConsultationHistoryItemDto[]> {
    const whereClause: any = { ownerId: practitionerId };
    if (status) {
      whereClause.status = status;
    } else {
      whereClause.status = {
        in: [ConsultationStatus.COMPLETED, ConsultationStatus.TERMINATED_OPEN],
      };
    }

    const consults = await this.db.consultation.findMany({
      where: whereClause,
      include: {
        participants: {
          include: { user: true },
        },
      },
      orderBy: { closedAt: 'desc' },
    });

    return consults.map((c) => this.mapToHistoryItem(c));
  }

  async getConsultationDetails(id: number): Promise<ConsultationDetailDto> {
    const c = await this.db.consultation.findUnique({
      where: { id },
      include: {
        participants: { include: { user: true } },
        messages: true,
      },
    });
    if (!c) throw HttpExceptionHelper.notFound('Consultation not found');

    const base = this.mapToHistoryItem(c);
    return {
      ...base,
      messages: c.messages.map((m) => ({
        id: m.id,
        userId: m.userId,
        content: m.content,
        consultationId: m.consultationId,
      })),
    };
  }

  async downloadConsultationPdf(
    consultationId: number,
    requesterId: number,
  ): Promise<Buffer> {
    const consultation = await this.db.consultation.findUnique({
      where: { id: consultationId },
      include: {
        owner: {
          select: {
            id: true,
            firstName: true,
            lastName: true,
            specialities: {
              select: {
                speciality: { select: { name: true } },
              },
            },
          },
        },
        participants: {
          include: {
            user: {
              select: {
                id: true,
                role: true,
                firstName: true,
                lastName: true,
                phoneNumber: true,
                country: true,
                sex: true,
              },
            },
          },
        },
        rating: true,
        messages: {
          orderBy: { createdAt: 'asc' },
          include: {
            user: {
              select: {
                firstName: true,
                lastName: true,
                role: true,
              },
            },
          },
        },
      },
    });


    if (!consultation) {
      throw HttpExceptionHelper.notFound('Consultation not found');
    }

    const requester = await this.db.user.findUnique({
      where: { id: requesterId },
      select: {
        role: true,
        id: true,
      },
    });

    if (!requester) {
      throw HttpExceptionHelper.notFound('User not found');
    }

    const isAdmin = requester.role === UserRole.ADMIN;
    const isOwner = consultation.ownerId === requesterId;
    const isParticipant = consultation.participants?.some(
      (p) => p.userId === requesterId,
    );

    if (!isAdmin && !isOwner && !isParticipant) {
      throw HttpExceptionHelper.forbidden(
        'You are not authorized to download this consultation',
      );
    }

    const doc = new PDFDocument({ margin: 40 });
    const stream = new PassThrough();
    doc.pipe(stream);

    doc.fontSize(20).text('Consultation Summary', { align: 'center' });
    doc.moveDown();

    doc.fontSize(12).text(`Consultation ID: ${consultation.id}`);
    doc.text(
      `Scheduled Date: ${consultation.scheduledDate?.toLocaleString() || 'Not scheduled'}`,
    );
    doc.text(`Status: ${consultation.status}`);
    doc.text(`Created At: ${consultation.createdAt?.toLocaleString() || '-'}`);
    doc.text(`Closed At: ${consultation.closedAt?.toLocaleString() || '-'}`);
    doc.moveDown();

    if (consultation.ownerId) {
      doc.fontSize(14).text('Practitioner:', { underline: true });
      const owner = await this.db.user.findUnique({
        where: { id: consultation.ownerId },
        select: {
          firstName: true,
          lastName: true,
          specialities: {
            select: { speciality: { select: { name: true } } },
          },
        },
      });
      if (!owner) throw HttpExceptionHelper.notFound('Owner not found');
      const name = `${owner.firstName} ${owner.lastName}`;
      const specialities = owner.specialities
        .map((s) => s.speciality.name)
        .join(', ');
      doc.fontSize(12).text(`Name: ${name}`);
      doc.text(`Specialities: ${specialities || 'N/A'}`);
      doc.moveDown();
    }

    const patient = consultation.participants.find(
      (p) => p.user.role === UserRole.PATIENT,
    )?.user;
    if (patient) {
      doc.fontSize(14).text('Patient:', { underline: true });
      doc.fontSize(12).text(`Name: ${patient.firstName} ${patient.lastName}`);
      doc.text(`Sex: ${patient.sex ?? 'NA'}`);
      doc.text(`Phone: ${patient.phoneNumber ?? 'NA'}`);
      doc.text(`Country: ${patient.country ?? 'NA'}`);
      doc.moveDown();
    }

    if (consultation.rating) {
      doc.fontSize(14).text('Patient Rating:', { underline: true });
      doc.fontSize(12).text(`Rating: ${consultation.rating.rating}/5`);
      if (consultation.rating.comment) {
        doc.text(`Comment: ${consultation.rating.comment}`);
      }
      doc.moveDown();
    }

    if (consultation.messages?.length) {
      doc.addPage(); 
      doc.fontSize(14).text('Messages Exchanged:', { underline: true });
      doc.moveDown(0.5);

      consultation.messages.forEach((msg) => {
        const sender = `${msg.user.firstName ?? ''} ${msg.user.lastName ?? ''}`;
        const role = msg.user.role;
        const time = msg.createdAt.toLocaleString();
        doc
          .fontSize(11)
          .fillColor('black')
          .text(`[${time}] ${sender} (${role}):`, { continued: true })
          .fillColor('blue')
          .text(` ${msg.content}`);
        doc.moveDown(0.4);
      });
    }

    doc.end();
    const pdfString = await getStream(stream);
    const pdfBuffer = Buffer.from(pdfString, 'binary');
    return pdfBuffer;
  }

  private mapToHistoryItem(c: any): ConsultationHistoryItemDto {
    const start = c.startedAt || c.createdAt;
    const end = c.closedAt || new Date();
    const diffMs = end.getTime() - new Date(start).getTime();
    const mins = Math.floor(diffMs / 60000);
    const secs = Math.floor((diffMs % 60000) / 1000);
    const duration = mins ? `${mins}m ${secs}s` : `${secs}s`;

    const patientPart = c.participants.find(
      (p: any) => p.user.role === 'PATIENT',
    );
    if (!patientPart) {
      throw HttpExceptionHelper.internalServerError(
        'Consultation has no patient participant',
      );
    }

    return {
      consultation: {
        id: c.id,
        scheduledDate: c.scheduledDate,
        createdAt: c.createdAt,
        startedAt: c.startedAt,
        closedAt: c.closedAt,
        createdBy: c.createdBy,
        groupId: c.groupId,
        owner: c.ownerId,
        messageService: c.messageService,
        whatsappTemplateId: c.whatsappTemplateId,
        status: c.status,
      },
      patient: {
        id: patientPart.user.id,
        role: patientPart.user.role,
        firstName: patientPart.user.firstName,
        lastName: patientPart.user.lastName,
        phoneNumber: patientPart.user.phoneNumber,
        country: patientPart.user.country,
        sex: patientPart.user.sex,
        status: patientPart.user.status,
      },
      duration,
    };
  }

  async getOpenConsultations(
    practitionerId: number,
    page: number = 1,
    limit: number = 10,
  ): Promise<ApiResponseDto<OpenConsultationResponseDto>> {
    const practitioner = await this.db.user.findUnique({
      where: { id: practitionerId },
    });
    if (!practitioner) {
      throw HttpExceptionHelper.notFound('Practitioner not found');
    }
    if (practitioner.role !== UserRole.PRACTITIONER) {
      throw HttpExceptionHelper.forbidden('User is not a practitioner');
    }

    const skip = (page - 1) * limit;

    const total = await this.db.consultation.count({
      where: {
        ownerId: practitionerId,
        closedAt: null,
        startedAt: { not: null },
      },
    });

    const consultations = await this.db.consultation.findMany({
      where: {
        ownerId: practitionerId,
        closedAt: null,
        startedAt: { not: null },
      },
      include: {
        participants: {
          include: {
            user: {
              select: {
                id: true,
                firstName: true,
                lastName: true,
                sex: true,
                role: true,
              },
            },
          },
        },
        group: {
          select: {
            name: true,
          },
        },
        messages: {
          take: 1,
          orderBy: { id: 'desc' },
          select: {
            content: true,
          },
        },
      },
      orderBy: { startedAt: 'desc' },
      skip,
      take: limit,
    });

    const consultationItems: OpenConsultationItemDto[] = consultations.map(
      (consultation) => {
        const patientParticipant = consultation.participants.find(
          (p) => p.user.role === UserRole.PATIENT,
        );

        const patient = patientParticipant?.user;
        const activeParticipants = consultation.participants.filter(
          (p) => p.isActive,
        ).length;

        const patientDto: OpenConsultationPatientDto = {
          id: patient?.id || 0,
          firstName: patient?.firstName || null,
          lastName: patient?.lastName || null,
          initials: patient
            ? `${patient.firstName?.[0] || ''}${patient.lastName?.[0] || ''}`
            : 'N/A',
          sex: patient?.sex || null,
          isOffline: patientParticipant ? !patientParticipant.isActive : true,
        };

        const timeSinceStart = this.calculateTimeSinceStart(
          consultation.startedAt!,
        );

        return {
          id: consultation.id,
          patient: patientDto,
          timeSinceStart,
          participantCount: activeParticipants,
          lastMessage: consultation.messages[0]?.content || null,
          status: consultation.status,
          startedAt: consultation.startedAt!,
          groupName: consultation.group?.name || null,
        };
      },
    );

    const totalPages = Math.ceil(total / limit);
    const hasNextPage = page < totalPages;
    const hasPreviousPage = page > 1;

    const responseData: OpenConsultationResponseDto = {
      consultations: consultationItems,
      total,
      currentPage: page,
      totalPages,
      limit,
      hasNextPage,
      hasPreviousPage,
    };

    return ApiResponseDto.success(
      responseData,
      'Open consultations fetched successfully',
      200,
    );
  }

  private calculateTimeSinceStart(startedAt: Date): string {
    const now = new Date();
    const diffMs = now.getTime() - new Date(startedAt).getTime();

    const minutes = Math.floor(diffMs / 60000);
    const hours = Math.floor(minutes / 60);
    const days = Math.floor(hours / 24);

    if (days > 0) {
      return `${days}d ${hours % 24}h ago`;
    } else if (hours > 0) {
      return `${hours}h ${minutes % 60}m ago`;
    } else if (minutes > 0) {
      return `${minutes}m ago`;
    } else {
      return 'Just started';
    }
  }

  async getOpenConsultationDetails(
    consultationId: number,
    practitionerId: number,
  ): Promise<ConsultationDetailDto> {
    const consultation = await this.db.consultation.findUnique({
      where: { id: consultationId },
      select: { ownerId: true, closedAt: true },
    });

    if (!consultation) {
      throw HttpExceptionHelper.notFound('Consultation not found');
    }

    if (consultation.ownerId !== practitionerId) {
      throw HttpExceptionHelper.forbidden(
        'Not authorized to view this consultation',
      );
    }

    if (consultation.closedAt) {
      throw HttpExceptionHelper.badRequest('Consultation is already closed');
    }

    return this.getConsultationDetails(consultationId);
  }
}<|MERGE_RESOLUTION|>--- conflicted
+++ resolved
@@ -8,12 +8,9 @@
   User,
   Message,
 } from '@prisma/client';
-<<<<<<< HEAD
-=======
 import PDFDocument from 'pdfkit';
 import { PassThrough } from 'stream';
 import getStream from 'get-stream';
->>>>>>> ae58434d
 import { ConsultationGateway } from './consultation.gateway';
 import { HttpExceptionHelper } from 'src/common/helpers/execption/http-exception.helper';
 import { ApiResponseDto } from 'src/common/helpers/response/api-response.dto';
@@ -41,12 +38,8 @@
 } from './dto/consultation-patient-history.dto';
 import { RateConsultationDto } from './dto/rate-consultation.dto';
 import { ConfigService } from 'src/config/config.service';
-<<<<<<< HEAD
-import { AvailabilityService } from '../availability/availability.service';
-=======
 import { AvailabilityService } from 'src/availability/availability.service';
 import { MediasoupSessionService } from 'src/mediasoup/mediasoup-session.service';
->>>>>>> ae58434d
 import {
   CloseConsultationResponseDto,
   OpenConsultationItemDto,
@@ -67,11 +60,8 @@
     private readonly db: DatabaseService,
     private readonly configService: ConfigService,
     private readonly availabilityService: AvailabilityService,
-<<<<<<< HEAD
-=======
     @Inject(forwardRef(() => MediasoupSessionService))
     private readonly mediasoupSessionService: MediasoupSessionService,
->>>>>>> ae58434d
     @Inject(forwardRef(() => ConsultationGateway))
     private readonly consultationGateway: ConsultationGateway,
   ) {}
@@ -273,8 +263,6 @@
       consultation.status = ConsultationStatus.WAITING;
     }
 
-<<<<<<< HEAD
-=======
       let routerCreated = false;
       let mediasoupRouter;
       try {
@@ -301,7 +289,6 @@
         );
       }
 
->>>>>>> ae58434d
     if (consultation.ownerId && this.consultationGateway.server) {
       this.consultationGateway.server
         .to(`practitioner:${consultation.ownerId}`)
@@ -356,105 +343,42 @@
     try {
       const consultation = await this.db.consultation.findUnique({
         where: { id: consultationId },
-<<<<<<< HEAD
-        select: { id: true, ownerId: true, status: true },
+        include: {
+          participants: { include: { user: true } },
+          messages: { orderBy: { createdAt: 'asc' } },
+        },
       });
-  
+
       if (!consultation) {
         throw HttpExceptionHelper.notFound('Consultation not found');
       }
-  
+
       const practitioner = await this.db.user.findUnique({
         where: { id: practitionerId },
-        select: { id: true },
       });
-  
+
       if (!practitioner) {
         throw HttpExceptionHelper.notFound('Practitioner does not exist');
       }
-  
-=======
-        include: {
-          participants: { include: { user: true } },
-          messages: { orderBy: { createdAt: 'asc' } },
-        },
-      });
-
-      if (!consultation) {
-        throw HttpExceptionHelper.notFound('Consultation not found');
-      }
-
-      const practitioner = await this.db.user.findUnique({
-        where: { id: practitionerId },
-      });
-
-      if (!practitioner) {
-        throw HttpExceptionHelper.notFound('Practitioner does not exist');
-      }
-
->>>>>>> ae58434d
+
       if (consultation.ownerId !== practitionerId) {
         throw HttpExceptionHelper.forbidden(
           'Not the practitioner for this consultation',
         );
       }
-<<<<<<< HEAD
-  
-=======
-
->>>>>>> ae58434d
+
       if (consultation.status === ConsultationStatus.COMPLETED) {
         throw HttpExceptionHelper.badRequest(
           'Cannot join completed consultation',
         );
       }
-<<<<<<< HEAD
-  
-=======
-
->>>>>>> ae58434d
+
       const participantData = {
         consultationId,
         userId: practitionerId,
         isActive: true,
         joinedAt: new Date(),
       };
-<<<<<<< HEAD
-  
-      const upsertedParticipant = await this.db.participant.upsert({
-        where: {
-          consultationId_userId: { consultationId, userId: practitionerId },
-        },
-        create: participantData,
-        update: { isActive: true, joinedAt: new Date() },
-      });
-  
-      const updatedConsultation = await this.db.consultation.update({
-        where: { id: consultationId },
-        data: { status: ConsultationStatus.ACTIVE },
-      });
-  
-      if (this.consultationGateway.server) {
-        try {
-          this.consultationGateway.server
-            .to(`consultation:${consultationId}`)
-            .emit('consultation_status', {
-              status: 'ACTIVE',
-              initiatedBy: 'PRACTITIONER',
-            });
-        } catch (wsError) {
-        }
-      }
-  
-      const responsePayload: JoinConsultationResponseDto = {
-        success: true,
-        statusCode: 200,
-        message: 'Practitioner joined and activated the consultation.',
-        consultationId,
-        sessionUrl: `/session/consultation/${consultationId}`,
-      };
-  
-=======
 
        await this.db.participant.upsert({
          where: {
@@ -539,7 +463,6 @@
           `Practitioner ${practitionerId} joined consultation ${consultationId}`,
         );
 
->>>>>>> ae58434d
       return ApiResponseDto.success(
         responsePayload,
         responsePayload.message,
@@ -591,8 +514,6 @@
         },
       });
 
-<<<<<<< HEAD
-=======
        let routerCreated = false;
        try {
          let mediasoupRouter = this.mediasoupSessionService.getRouter(
@@ -620,7 +541,6 @@
        }
 
 
->>>>>>> ae58434d
       if (this.consultationGateway.server) {
         try {
           this.consultationGateway.server
@@ -928,28 +848,6 @@
         include: { participants: true },
       });
 
-<<<<<<< HEAD
-      // Notify participants via WebSocket
-      if (this.consultationGateway.server) {
-        try {
-          this.consultationGateway.server
-            .to(`consultation:${endDto.consultationId}`)
-            .emit('consultation_ended', {
-              status: newStatus,
-              action: endDto.action,
-              terminatedBy: userId,
-              deletionTime: deletionScheduledAt,
-              retentionHours: retentionHours,
-              bufferHours:
-                endDto.action === 'close'
-                  ? this.configService.consultationDeletionBufferHours
-                  : null,
-            });
-        } catch (socketError) {
-          console.error('WebSocket emission failed:', socketError);
-        }
-      }
-=======
        let mediasoupCleanupSuccess = false;
        try {
          await this.mediasoupSessionService.cleanupRouterForConsultation(
@@ -997,7 +895,6 @@
          `Consultation ${endDto.consultationId} ended by user ${userId} in ${durationMs}ms`,
        );
 
->>>>>>> ae58434d
 
       const responsePayload: EndConsultationResponseDto = {
         success: true,
