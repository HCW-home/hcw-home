--- conflicted
+++ resolved
@@ -1,10 +1,7 @@
 import { Component, OnInit } from '@angular/core';
 import { IonApp, IonRouterOutlet } from '@ionic/angular/standalone';
-<<<<<<< HEAD
 import { EnvironmentValidationService } from './services/environment-validation.service';
-=======
 import { TermService } from './services/term.service';
->>>>>>> 99b93b9c
 
 @Component({
   selector: 'app-root',
@@ -12,19 +9,15 @@
   imports: [IonApp, IonRouterOutlet],
 })
 export class AppComponent implements OnInit {
-<<<<<<< HEAD
-  constructor(private environmentValidation: EnvironmentValidationService) { }
+  constructor(
+    private environmentValidation: EnvironmentValidationService,
+    private termService: TermService
+  ) { }
 
   async ngOnInit() {
     await this.environmentValidation.validateFullConfiguration();
-  }
-=======
 
-  constructor(
-    private termService: TermService
-  ) {}
-
- ngOnInit() {
+    // Fetch and store latest terms
     this.termService.getLatestTermAndStore().subscribe({
       next: (term) => {
         if (term) {
@@ -38,6 +31,4 @@
       }
     });
   }
-
->>>>>>> 99b93b9c
 }