<<<<<<< HEAD
import { Routes } from '@angular/router';
import { InviteFormComponent } from './features/consultation/invite-form/invite-form.component';

export const routes: Routes = [
  { path: 'invite', component: InviteFormComponent },
  { path: '', redirectTo: 'invite', pathMatch: 'full' }
=======
import type { Routes } from '@angular/router';
import { DashboardComponent } from './dashboard/dashboard.component';
import { AppComponent } from './app.component';
import { RoutePaths } from './constants/route-paths.enum';

export const routes: Routes = [
  {
    path: '',
    component: AppComponent,
    children: [
      { path: '', redirectTo: RoutePaths.Dashboard, pathMatch: 'full' },
      { path: RoutePaths.Dashboard, component: DashboardComponent },
    ],
  },
>>>>>>> 0fa36b38
];<|MERGE_RESOLUTION|>--- conflicted
+++ resolved
@@ -1,24 +1,20 @@
-<<<<<<< HEAD
-import { Routes } from '@angular/router';
+import type { Routes } from '@angular/router';
 import { InviteFormComponent } from './features/consultation/invite-form/invite-form.component';
-
-export const routes: Routes = [
-  { path: 'invite', component: InviteFormComponent },
-  { path: '', redirectTo: 'invite', pathMatch: 'full' }
-=======
-import type { Routes } from '@angular/router';
 import { DashboardComponent } from './dashboard/dashboard.component';
 import { AppComponent } from './app.component';
 import { RoutePaths } from './constants/route-paths.enum';
 
+// export const routes: Routes = [
+//   {
+//     path: '',
+//     component: AppComponent,
+//     children: [
+//       { path: '', redirectTo: RoutePaths.Dashboard, pathMatch: 'full' },
+//       { path: RoutePaths.Dashboard, component: DashboardComponent },
+//     ],
+//   },
+// ];
 export const routes: Routes = [
-  {
-    path: '',
-    component: AppComponent,
-    children: [
-      { path: '', redirectTo: RoutePaths.Dashboard, pathMatch: 'full' },
-      { path: RoutePaths.Dashboard, component: DashboardComponent },
-    ],
-  },
->>>>>>> 0fa36b38
+  { path: 'invite', component: InviteFormComponent },
+  { path: '', redirectTo: 'invite', pathMatch: 'full' }
 ];