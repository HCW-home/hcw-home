--- conflicted
+++ resolved
@@ -63,7 +63,7 @@
         path: RoutePaths.Availability,
         component: AvailabilityComponent
       },
-<<<<<<< HEAD
+
 
       {
         path: RoutePaths.SetPassword,
@@ -74,14 +74,10 @@
         path: RoutePaths.ConsultationRoom,
         component: ConsultationRoomComponent 
       },
-=======
       {
         path: `${RoutePaths.ConsultationRoom}/:id`,
         component: PractitionerConsultationRoomComponent
       },
-
-
->>>>>>> c9be13ee
     ],
   },
   // Public routes
