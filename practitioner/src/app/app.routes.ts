--- conflicted
+++ resolved
@@ -1,4 +1,3 @@
-<<<<<<< HEAD
 import type { Routes } from "@angular/router"
 import { MainLayoutComponent } from "./layouts/main-layout/main-layout.component"
 import { DashboardComponent } from "./dashboard/dashboard.component"
@@ -7,6 +6,7 @@
 import { ClosedConsultationsComponent } from "./closed-consultations/closed-consultations.component"
 import { InvitesComponent } from "./invites/invites.component"
 import { ProfileComponent } from "./profile/profile.component"
+import { AppComponent } from "./app.component"
 
 
 export const routes: Routes = [
@@ -23,21 +23,4 @@
       { path: "profile", component: ProfileComponent },
     ],
   },
-]
-=======
-import type { Routes } from '@angular/router';
-import { DashboardComponent } from './dashboard/dashboard.component';
-import { AppComponent } from './app.component';
-import { RoutePaths } from './constants/route-paths.enum';
-
-export const routes: Routes = [
-  {
-    path: '',
-    component: AppComponent,
-    children: [
-      { path: '', redirectTo: RoutePaths.Dashboard, pathMatch: 'full' },
-      { path: RoutePaths.Dashboard, component: DashboardComponent },
-    ],
-  },
-];
->>>>>>> 0fa36b38
+]