--- conflicted
+++ resolved
@@ -62,19 +62,18 @@
         path: RoutePaths.Availability,
         component: AvailabilityComponent 
       },
-<<<<<<< HEAD
+
       {
         path: RoutePaths.SetPassword,
         component:SetPasswordComponent
 
       }
 
-=======
       { 
         path: RoutePaths.ConsultationRoom,
         component: ConsultationRoomComponent 
       },
->>>>>>> 1fb888d7
+
 
     ],
   },
