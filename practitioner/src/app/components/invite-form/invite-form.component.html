--- conflicted
+++ resolved
@@ -96,12 +96,8 @@
             <app-button [variant]="ButtonVariant.Outline" [size]="ButtonSize.Medium" (click)="onCancel()">
                 Cancel
             </app-button>
-<<<<<<< HEAD
-            <app-button [variant]="ButtonVariant.Primary" [size]="ButtonSize.Medium" [type]="ButtonType.Submit" tourAnchor="{{TourType.INVITE_FORM_SUBMIT}}">
-=======
-            <app-button [variant]="ButtonVariant.Primary" [size]="ButtonSize.Medium" [type]="ButtonType.Submit"
+            <app-button [variant]="ButtonVariant.Primary" [size]="ButtonSize.Medium" [type]="ButtonType.Submit" tourAnchor="{{TourType.INVITE_FORM_SUBMIT}}"
                 (click)="onSubmit()">
->>>>>>> 5d90c9b9
                 {{ submitButtonText }}
             </app-button>
         </footer>
