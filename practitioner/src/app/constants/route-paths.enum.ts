--- conflicted
+++ resolved
@@ -9,15 +9,14 @@
   Test = 'test',
   Profile = 'profile',
   Availability = 'availability',
-<<<<<<< HEAD
+
   Login='login',
   AcceptTerm='accept-term',
   FogetPassword='forgot-password',
-  SetPassword='set-password'
-=======
+  SetPassword='set-password',
   ConsultationRoom = 'consultation-room',
   Login = 'login',
   AcceptTerm = 'accept-term',
   FogetPassword = 'forgot-password'
->>>>>>> c9be13ee
+
 }