import { ConsultationStatus } from '../../constants/consultation-status.enum';
import { UserResponseDto } from '../users/user-response.dto';
import { ParticipantResponseDto } from './participant-response.dto';

export interface ConsultationHistoryResponseDto {
<<<<<<< HEAD
  ownerId: number | null | undefined;
=======
  owner: number | null | undefined;
>>>>>>> ae58434d
  id: number;
  scheduledDate?: string | null;
  createdAt?: string | null;
  startedAt?: string | null;
  closedAt?: string | null;
  createdBy?: number | null;
  groupId?: number | null;
  whatsappTemplateId?: number | null;
  status: ConsultationStatus;
  patient: UserResponseDto;
  participants?: ParticipantResponseDto[];
}<|MERGE_RESOLUTION|>--- conflicted
+++ resolved
@@ -3,11 +3,7 @@
 import { ParticipantResponseDto } from './participant-response.dto';
 
 export interface ConsultationHistoryResponseDto {
-<<<<<<< HEAD
-  ownerId: number | null | undefined;
-=======
   owner: number | null | undefined;
->>>>>>> ae58434d
   id: number;
   scheduledDate?: string | null;
   createdAt?: string | null;
