--- conflicted
+++ resolved
@@ -62,16 +62,10 @@
   private route = inject(ActivatedRoute);
   private router = inject(Router);
   private authService = inject(AuthService);
-<<<<<<< HEAD
   private snackBarService=inject(SnackbarService)
   private termService= inject(TermService)
   errorMessage:string = '';
   showSetPasswordForm:boolean=false;
-=======
-  private snackBarService = inject(SnackbarService)
-  private termService = inject(TermService)
-  errorMessage: string = '';
->>>>>>> c9be13ee
 
 
   loginForm = new FormGroup({
@@ -98,7 +92,6 @@
     const accessToken = queryParams['aT'];
     const refreshToken = queryParams['rT'];
     this.returnUrl = queryParams['returnUrl'] || '/dashboard';
-<<<<<<< HEAD
     const error = queryParams['error'];  
     const mode= queryParams['mode'];
     if(mode==='set-password'){
@@ -106,11 +99,7 @@
     }
     else if (accessToken && refreshToken) {
       this.authService.login(accessToken,refreshToken).subscribe({
-=======
-    const error = queryParams['error'];
-    if (accessToken && refreshToken) {
-      this.authService.login(accessToken, refreshToken).subscribe({
->>>>>>> c9be13ee
+
         next: (user) => {
           if (user) {
             this.snackBarService.showSuccess('Logged In Successfull')
