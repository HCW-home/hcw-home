import { Component, OnInit, OnDestroy, ChangeDetectorRef } from '@angular/core';
import { Subject, takeUntil } from 'rxjs';
import {
  OpenConsultationService,
} from '../services/consultations/open-consultation.service';
import { OpenConsultation } from '../dtos/consultations/open-consultation.dto';
import { Router } from '@angular/router';
import { CommonModule } from '@angular/common';
import { ButtonComponent } from '../components/ui/button/button.component';
import { ButtonVariant, ButtonSize } from '../constants/button.enums';
import { OpenConsultationCardComponent } from '../components/open-consultation-card/open-consultation-card.component';
import { OpenConsultationPanelComponent } from '../components/open-consultation-panel/open-consultation-panel.component';
import { OverlayComponent } from '../components/overlay/overlay.component';

@Component({
  selector: 'app-open-consultations',
  standalone: true,
  imports: [
    CommonModule,
    ButtonComponent,
    OpenConsultationCardComponent,
    OpenConsultationPanelComponent,
    OverlayComponent,
  ],
  templateUrl: './open-consultations.component.html',
  styleUrls: ['./open-consultations.component.scss'],
})
export class OpenConsultationsComponent implements OnInit, OnDestroy {
  consultations: OpenConsultation[] = [];
  selectedConsultation: OpenConsultation | null = null;
  isLoading: boolean = false;
  currentPage: number = 1;
  totalPages: number = 1;
  totalConsultations: number = 0;
  showRightPanel: boolean = false;

  readonly ButtonVariant = ButtonVariant;
  readonly ButtonSize = ButtonSize;

  private destroy$ = new Subject<void>();

  constructor(
    private openConsultationService: OpenConsultationService,
    private router: Router,
    private cdr: ChangeDetectorRef
  ) {}

  ngOnInit(): void {
    this.loadConsultations();
  }

  ngOnDestroy(): void {
    this.destroy$.next();
    this.destroy$.complete();
  }

  loadConsultations(): void {
    this.isLoading = true;
    this.openConsultationService
<<<<<<< HEAD
      .getOpenConsultations(3, this.currentPage)
=======
      .getOpenConsultations(7, this.currentPage)
>>>>>>> ae58434d
      .pipe(takeUntil(this.destroy$))
      .subscribe({
        next: (response) => {
          this.consultations = response.consultations;
          this.totalConsultations = response.total;
          this.currentPage = response.currentPage;
          this.totalPages = response.totalPages;
          this.isLoading = false;
        },
        error: (error) => {
          console.error('Error loading consultations:', error);
          this.isLoading = false;
        },
      });
  }

  onConsultationClick(consultation: OpenConsultation): void {
    console.log('Consultation clicked:', consultation);
    this.selectedConsultation = consultation;
    this.showRightPanel = true;
    this.cdr.detectChanges();
  }

  onSendInvitation(consultationId: number): void {
    this.openConsultationService
      .sendInvitation(consultationId)
      .pipe(takeUntil(this.destroy$))
      .subscribe({
        next: (response) => {
          if (response.success) {
            console.log('Invitation sent successfully');
            this.loadConsultations();
          }
        },
        error: (error) => {
          console.error('Error sending invitation:', error);
        },
      });
  }

  onJoinConsultation(consultationId: number): void {
<<<<<<< HEAD
    const practitionerId = 1; 
=======
    const practitionerId = 7; 
>>>>>>> ae58434d
    this.openConsultationService
      .joinConsultation(consultationId, practitionerId)
      .pipe(takeUntil(this.destroy$))
      .subscribe({
        next: (response) => {
          if (response.success) {
            if (response.sessionUrl) {
              window.location.href = response.sessionUrl;
            } else {
              this.router.navigate(['/consultation', consultationId]);
            }
          } else {
            console.error('Failed to join consultation:', response.message);
          }
        },
        error: (error) => {
          console.error('Error joining consultation:', error);
        },
      });
  }

  onCloseConsultation(consultationId: number): void {
    if (confirm('Are you sure you want to close this consultation?')) {
      const practitionerId = 1; 
      this.openConsultationService
        .closeConsultation(consultationId, practitionerId)
        .pipe(takeUntil(this.destroy$))
        .subscribe({
          next: (response) => {
            if (response.success) {
              this.loadConsultations();
              this.closeRightPanel();
            }
          },
          error: (error) => {
            console.error('Error closing consultation:', error);
          },
        });
    }
  }

  closeRightPanel(): void {
    this.showRightPanel = false;
    this.selectedConsultation = null;
  }

  onPageChange(page: number): void {
    if (page >= 1 && page <= this.totalPages) {
      this.currentPage = page;
      this.loadConsultations();
    }
  }

  getPaginationPages(): number[] {
    const pages: number[] = [];
    const maxVisiblePages = 5;

    let startPage = Math.max(
      1,
      this.currentPage - Math.floor(maxVisiblePages / 2)
    );
    let endPage = Math.min(this.totalPages, startPage + maxVisiblePages - 1);

    if (endPage - startPage < maxVisiblePages - 1) {
      startPage = Math.max(1, endPage - maxVisiblePages + 1);
    }

    for (let i = startPage; i <= endPage; i++) {
      pages.push(i);
    }

    return pages;
  }
}<|MERGE_RESOLUTION|>--- conflicted
+++ resolved
@@ -57,11 +57,7 @@
   loadConsultations(): void {
     this.isLoading = true;
     this.openConsultationService
-<<<<<<< HEAD
-      .getOpenConsultations(3, this.currentPage)
-=======
       .getOpenConsultations(7, this.currentPage)
->>>>>>> ae58434d
       .pipe(takeUntil(this.destroy$))
       .subscribe({
         next: (response) => {
@@ -103,11 +99,7 @@
   }
 
   onJoinConsultation(consultationId: number): void {
-<<<<<<< HEAD
-    const practitionerId = 1; 
-=======
     const practitionerId = 7; 
->>>>>>> ae58434d
     this.openConsultationService
       .joinConsultation(consultationId, practitionerId)
       .pipe(takeUntil(this.destroy$))
