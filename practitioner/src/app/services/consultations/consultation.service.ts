--- conflicted
+++ resolved
@@ -5,64 +5,27 @@
 import { ConsultationStatus } from '../../constants/consultation-status.enum';
 import { formatConsultationTime } from '../../utils/date-utils';
 import type {
-<<<<<<< HEAD
-  WaitingRoomResponse,
-  WaitingRoomItem,
-  OpenConsultationItem,
-} from '../../dtos/consultations/consultation-dashboard-response.dto';
-import type {
-  ApiResponse,
-  OpenConsultationResponse,
-} from '../../dtos/consultations/open-consultation.dto';
-=======
   ConsultationWithPatient,
   WaitingRoomItem,
 } from '../../dtos/consultations/consultation-dashboard-response.dto';
 
 
->>>>>>> ae58434d
 @Injectable({
   providedIn: 'root',
 })
 export class ConsultationService {
   private baseUrl = 'http://localhost:3000/api/v1/consultation';
-<<<<<<< HEAD
-
-  private readonly practitionerId = 1;
-
-  constructor(private http: HttpClient) {}
-
-  getWaitingConsultations(): Observable<Consultation[]> {
-=======
   private readonly practitionerId = 16;
 
   constructor(private http: HttpClient) {}
 
   getWaitingConsultations(): Observable<ConsultationWithPatient[]> {
->>>>>>> ae58434d
     const params = new HttpParams().set(
       'userId',
       this.practitionerId.toString()
     );
 
     return this.http
-<<<<<<< HEAD
-      .get<ApiResponse<WaitingRoomResponse>>(`${this.baseUrl}/waiting-room`, {
-        params,
-      })
-      .pipe(
-        map((response) => {
-          // Convert WaitingRoomItem[] to Consultation[] format
-          return response.data.waitingRooms.map((item) =>
-            this.convertWaitingRoomToConsultation(item)
-          );
-        })
-      );
-  }
-
-
-  getOpenConsultations(): Observable<Consultation[]> {
-=======
       .get<any>(`${this.baseUrl}/waiting-room`, { params })
       .pipe(
         map((response) => {
@@ -75,63 +38,12 @@
   }
 
   getOpenConsultations(): Observable<ConsultationWithPatient[]> {
->>>>>>> ae58434d
     const params = new HttpParams()
       .set('practitionerId', this.practitionerId.toString())
       .set('page', '1')
       .set('limit', '50'); 
 
     return this.http
-<<<<<<< HEAD
-      .get<ApiResponse<OpenConsultationResponse>>(`${this.baseUrl}/open`, {
-        params,
-      })
-      .pipe(
-        map((response) => {
-          return response.data.consultations.map((item) =>
-            this.convertOpenConsultationToConsultation(item)
-          );
-        })
-      );
-  }
-
-
-  private convertWaitingRoomToConsultation(
-    item: WaitingRoomItem
-  ): Consultation {
-    return {
-      id: item.id,
-      scheduledDate: new Date(),
-      createdAt: new Date(),
-      startedAt: item.joinTime ? new Date(item.joinTime) : new Date(),
-      closedAt: undefined,
-      createdBy: this.practitionerId,
-      ownerId: this.practitionerId,
-      groupId: undefined,
-      whatsappTemplateId: undefined,
-      status: ConsultationStatus.WAITING,
-    };
-  }
-
-  private convertOpenConsultationToConsultation(
-    item: OpenConsultationItem | any
-  ): Consultation {
-    const startedAtDate = item.startedAt instanceof Date ? item.startedAt : new Date(item.startedAt);
-    return {
-      id: item.id,
-      scheduledDate: startedAtDate,
-      createdAt: startedAtDate,
-      startedAt: startedAtDate,
-      closedAt: undefined,
-      createdBy: this.practitionerId,
-      ownerId: this.practitionerId,
-      groupId: undefined,
-      whatsappTemplateId: undefined,
-      status:
-        item.status === 'ACTIVE'
-          ? ConsultationStatus.ACTIVE
-          : ConsultationStatus.WAITING,
-=======
       .get<any>(`${this.baseUrl}/open`, { params })
       .pipe(
         map((response) => {
@@ -213,7 +125,6 @@
         whatsappTemplateId: undefined,
         status: status,
       }
->>>>>>> ae58434d
     };
   }
 
