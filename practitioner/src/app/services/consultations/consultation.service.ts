--- conflicted
+++ resolved
@@ -119,15 +119,11 @@
   getWaitingConsultations(page = 1, limit = 10, sortOrder: 'asc' | 'desc' = 'asc'): Observable<WaitingRoomResponse> {
     return this.userService.getCurrentUser().pipe(
       switchMap(user => {
-<<<<<<< HEAD
-        const params = new HttpParams().set('userId', user.id.toString());
-=======
         const params = new HttpParams()
         .set('userId', user.id.toString())
         .set('page', page.toString())
         .set('limit', limit.toString())
         .set('sortOrder', sortOrder);
->>>>>>> 1fb888d7
 
         return this.http
           .get<any>(`${this.baseUrl}/waiting-room`, { params })
@@ -312,4 +308,4 @@
       })
     );
   }
-}+}
